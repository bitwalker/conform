defmodule Conform.Mixfile do
  use Mix.Project

  def project do
    [app: :conform,
<<<<<<< HEAD
     version: "0.5.2",
     elixir: "~> 0.14.0",
=======
     version: "0.6.0",
     elixir: "~> 0.14.1-dev",
>>>>>>> 69662363
     escript_main_module: Conform,
     description: description,
     package: package,
     deps: deps]
  end

  def application do
    [applications: []]
  end
  defp deps, do: []
  defp description, do: "Easy release configuration for Elixir apps."
  defp package do
    [ files: ["lib", "src", "priv", "mix.exs", "README.md", "LICENSE"],
      contributors: ["Paul Schoenfelder"],
      licenses: ["MIT"],
      links: [ { "GitHub", "https://github.com/bitwalker/conform" } ] ]
  end
end<|MERGE_RESOLUTION|>--- conflicted
+++ resolved
@@ -3,13 +3,8 @@
 
   def project do
     [app: :conform,
-<<<<<<< HEAD
-     version: "0.5.2",
-     elixir: "~> 0.14.0",
-=======
      version: "0.6.0",
-     elixir: "~> 0.14.1-dev",
->>>>>>> 69662363
+     elixir: "~> 0.14.1",
      escript_main_module: Conform,
      description: description,
      package: package,
